# 🚀 Cursor Free Trial Reset Tool

<div align="center">

[![Release](https://img.shields.io/github/v/release/dacrab/go-cursor-help?style=flat-square&logo=github&color=blue)](https://github.com/dacrab/go-cursor-help/releases/latest)
[![License](https://img.shields.io/badge/license-MIT-blue.svg?style=flat-square&logo=bookstack)](https://github.com/dacrab/go-cursor-help/blob/master/LICENSE)
[![Stars](https://img.shields.io/github/stars/dacrab/go-cursor-help?style=flat-square&logo=github)](https://github.com/dacrab/go-cursor-help/stargazers)

[🌟 English](#english) | [🌏 中文](#chinese)

<img src="https://ai-cursor.com/wp-content/uploads/2024/09/logo-cursor-ai-png.webp" alt="Cursor Logo" width="120"/>

</div>

---

## 🌟 English

### 📝 Description

> Resets Cursor's free trial limitation when you see:

```text
Too many free trial accounts used on this machine.
Please upgrade to pro. We have this limit in place
to prevent abuse. Please let us know if you believe
this is a mistake.
```

### 💻 System Support

<table>
<tr>
<td>

**Windows** ✅
- x64 (64-bit)
- x86 (32-bit)

</td>
<td>

**macOS** ✅
- Intel (x64)
- Apple Silicon (M1/M2)

</td>
<td>

**Linux** ✅
- x64 (64-bit)
- x86 (32-bit)
- ARM64

</td>
</tr>
</table>

### 🚀 One-Click Solution

**Linux/macOS**: Copy and paste in terminal
```bash
curl -fsSL https://raw.githubusercontent.com/dacrab/go-cursor-help/master/scripts/install.sh | sudo bash
```

**Windows**: Copy and paste in PowerShell
```powershell
irm https://raw.githubusercontent.com/dacrab/go-cursor-help/master/scripts/install.ps1 | iex
```

#### Windows Installation Features:
- 🔍 Automatically detects and uses PowerShell 7 if available
- 🛡️ Requests administrator privileges via UAC prompt
- 📝 Falls back to Windows PowerShell if PS7 isn't found
- 💡 Provides manual instructions if elevation fails

That's it! The script will:
1. ✨ Install the tool automatically
2. 🔄 Reset your Cursor trial immediately

### 📦 Manual Installation

> Download the appropriate file for your system from [releases](https://github.com/dacrab/go-cursor-help/releases/latest)

<details>
<summary>Windows Packages</summary>

- 64-bit: `cursor-id-modifier_windows_x64.exe`
- 32-bit: `cursor-id-modifier_windows_x86.exe`
</details>

<details>
<summary>macOS Packages</summary>

- Intel: `cursor-id-modifier_darwin_x64_intel`
- M1/M2: `cursor-id-modifier_darwin_arm64_apple_silicon`
</details>

<details>
<summary>Linux Packages</summary>

- 64-bit: `cursor-id-modifier_linux_x64`
- 32-bit: `cursor-id-modifier_linux_x86`
- ARM64: `cursor-id-modifier_linux_arm64`
</details>

### 🔧 Technical Details

<details>
<summary><b>Configuration Files</b></summary>

The program modifies Cursor's `storage.json` config file located at:

- Windows: `%APPDATA%\Cursor\User\globalStorage\storage.json`
- macOS: `~/Library/Application Support/Cursor/User/globalStorage/storage.json`
- Linux: `~/.config/Cursor/User/globalStorage/storage.json`
</details>

<details>
<summary><b>Modified Fields</b></summary>

The tool generates new unique identifiers for:
- `telemetry.machineId`
- `telemetry.macMachineId`
- `telemetry.devDeviceId`
- `telemetry.sqmId`
</details>

<details>
<summary><b>Safety Features</b></summary>

- ✅ Safe process termination
- ✅ Atomic file operations
- ✅ Error handling and recovery
</details>

---

## 🌏 Chinese

### 📝 问题描述

> 当看到以下提示时重置Cursor试用期：

```text
Too many free trial accounts used on this machine.
Please upgrade to pro. We have this limit in place
to prevent abuse. Please let us know if you believe
this is a mistake.
```

### 💻 系统支持

<table>
<tr>
<td>

**Windows** ✅
- x64 & x86

</td>
<td>

**macOS** ✅
- Intel & M-series

</td>
<td>

**Linux** ✅
- x64 & ARM64

</td>
</tr>
</table>

### 🚀 一键解决

**Linux/macOS**: 在终端中复制粘贴
```bash
curl -fsSL https://raw.githubusercontent.com/dacrab/go-cursor-help/master/scripts/install.sh | sudo bash
```

**Windows**: 在PowerShell中复制粘贴
```powershell
irm https://raw.githubusercontent.com/dacrab/go-cursor-help/master/scripts/install.ps1 | iex
```

#### Windows 安装特性:
- 🔍 自动检测并使用 PowerShell 7（如果可用）
- 🛡️ 通过 UAC 提示请求管理员权限
- 📝 如果没有 PS7 则使用 Windows PowerShell
- 💡 如果提权失败会提供手动说明

That's it! The script will:
1. ✨ 自动安装工具
2. 🔄 立即重置Cursor试用期

### 📦 Manual Installation

> Download the appropriate file for your system from [releases](https://github.com/dacrab/go-cursor-help/releases/latest)

<details>
<summary>Windows Packages</summary>

- 64-bit: `cursor-id-modifier_windows_x64.exe`
- 32-bit: `cursor-id-modifier_windows_x86.exe`
</details>

<details>
<summary>macOS Packages</summary>

- Intel: `cursor-id-modifier_darwin_x64_intel`
- M1/M2: `cursor-id-modifier_darwin_arm64_apple_silicon`
</details>

<details>
<summary>Linux Packages</summary>

- 64-bit: `cursor-id-modifier_linux_x64`
- 32-bit: `cursor-id-modifier_linux_x86`
- ARM64: `cursor-id-modifier_linux_arm64`
</details>

### 🔧 技术细节

<details>
<summary><b>配置文件</b></summary>

程序修改Cursor的`storage.json`配置文件，位于：

- Windows: `%APPDATA%\Cursor\User\globalStorage\`
- macOS: `~/Library/Application Support/Cursor/User/globalStorage/`
- Linux: `~/.config/Cursor/User/globalStorage/`
</details>

<details>
<summary><b>修改字段</b></summary>

工具会生成新的唯一标识符：
- `telemetry.machineId`
- `telemetry.macMachineId`
- `telemetry.devDeviceId`
- `telemetry.sqmId`
</details>

<details>
<summary><b>安全特性</b></summary>

<<<<<<< HEAD
- ✅ 安全的进程终止
- ✅ 原子文件操作
- ✅ 错误处理和恢复
</details>
=======
## 🔔 关注公众号
#### 获取更多精彩内容
- 第一时间获取最新版本更新
- CursorAI使用技巧和最佳实践
- 利用AI提升编程效率
- 更多AI工具和开发资源

![微信公众号二维码](img/wx_public_2.png)

## ⭐ Star History or Repobeats
>>>>>>> 1b8aeb4b

---

## ⭐ Project Stats

<div align="center">

[![Star History Chart](https://api.star-history.com/svg?repos=yuaotian/go-cursor-help&type=Date)](https://star-history.com/#yuaotian/go-cursor-help&Date)

![Repobeats analytics image](https://repobeats.axiom.co/api/embed/ddaa9df9a94b0029ec3fad399e1c1c4e75755477.svg "Repobeats analytics image")

</div>

## 📄 License

<details>
<summary><b>MIT License</b></summary>

Copyright (c) 2024

Permission is hereby granted, free of charge, to any person obtaining a copy
of this software and associated documentation files (the "Software"), to deal
in the Software without restriction, including without limitation the rights
to use, copy, modify, merge, publish, distribute, sublicense, and/or sell
copies of the Software, and to permit persons to whom the Software is
furnished to do so, subject to the following conditions:

The above copyright notice and this permission notice shall be included in all
copies or substantial portions of the Software.
</details><|MERGE_RESOLUTION|>--- conflicted
+++ resolved
@@ -247,12 +247,6 @@
 <details>
 <summary><b>安全特性</b></summary>
 
-<<<<<<< HEAD
-- ✅ 安全的进程终止
-- ✅ 原子文件操作
-- ✅ 错误处理和恢复
-</details>
-=======
 ## 🔔 关注公众号
 #### 获取更多精彩内容
 - 第一时间获取最新版本更新
@@ -261,10 +255,7 @@
 - 更多AI工具和开发资源
 
 ![微信公众号二维码](img/wx_public_2.png)
-
-## ⭐ Star History or Repobeats
->>>>>>> 1b8aeb4b
-
+  
 ---
 
 ## ⭐ Project Stats
